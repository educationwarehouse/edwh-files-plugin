--- conflicted
+++ resolved
@@ -13,12 +13,8 @@
 # so use simpler progress library (also used by pip, before rich):
 from progress.bar import ChargingBar
 from requests_toolbelt.multipart.encoder import MultipartEncoder, MultipartEncoderMonitor
-<<<<<<< HEAD
-from rich import print
+from rich import print  # noqa: A004
 from termcolor import cprint
-=======
-from rich import print  # noqa: A004
->>>>>>> a0360bed
 from threadful import thread
 from threadful.bonus import animate
 
@@ -208,35 +204,10 @@
     max_downloads: Optional[int] = None,
     max_days: Optional[int] = None,
     encrypt: Optional[str] = None,
-<<<<<<< HEAD
-) -> UploadResult:
-=======
     rename: Optional[str] = None,
     compression: CliCompressionTypes = "auto",  # auto | pigz | gzip | zip
     compression_level: int = DEFAULT_COMPRESSION_LEVEL,
-) -> None:
-    """
-    Upload a file.
-
-    Args:
-        _: invoke Context
-        filename (str): path to the file to upload
-        server (str): which transfer.sh server to use
-        max_downloads (int): how often can the file be downloaded?
-        max_days (int): how many days can the file be downloaded?
-        encrypt (str): encryption password
-        rename (str): upload the file/folder with a different name than it currently has
-        compression (str): by default files are not compressed.
-                           For folders it will try pigz (.tgz), gzip (.tgz) then .zip.
-                           You can also explicitly specify a compression method for files and directory,
-                           and nothing else will be tried.
-        compression_level (int): The compression level is a measure of the compression quality (file size).
-                                 It is expressed as an integer in the range 1 - 9.
-                                 Compression quality and performance are conflicting goals.
-                                 Compression level 1 provides best performance at the expense of quality.
-                                 Compression level 9 provides the smallest file size.
-    """
->>>>>>> a0360bed
+) -> UploadResult:
     headers: dict[str, str | int] = {}
 
     if max_downloads:
@@ -293,7 +264,10 @@
     max_downloads: Optional[int] = None,
     max_days: Optional[int] = None,
     encrypt: Optional[str] = None,
-):
+    rename: Optional[str] = None,
+    compression: CliCompressionTypes = "auto",  # auto | pigz | gzip | zip
+    compression_level: int = DEFAULT_COMPRESSION_LEVEL,
+) -> None:
     """
     Upload a file.
 
@@ -304,13 +278,27 @@
         max_downloads (int): how often can the file be downloaded?
         max_days (int): how many days can the file be downloaded?
         encrypt (str): encryption password
-    """
+        rename (str): upload the file/folder with a different name than it currently has
+        compression (str): by default files are not compressed.
+                           For folders it will try pigz (.tgz), gzip (.tgz) then .zip.
+                           You can also explicitly specify a compression method for files and directory,
+                           and nothing else will be tried.
+        compression_level (int): The compression level is a measure of the compression quality (file size).
+                                 It is expressed as an integer in the range 1 - 9.
+                                 Compression quality and performance are conflicting goals.
+                                 Compression level 1 provides best performance at the expense of quality.
+                                 Compression level 9 provides the smallest file size.
+    """
+
     result = transfer_upload(
         filename,
         server=server,
         max_downloads=max_downloads,
         max_days=max_days,
         encrypt=encrypt,
+        rename=rename,
+        compression=compression,
+        compression_level=compression_level,
     )
 
     print(
@@ -357,11 +345,7 @@
 
     total = int(response.headers["Content-Length"]) // 1024
     with (
-<<<<<<< HEAD
-        open(output_file, "wb") as f,
-=======
         output_path.open("wb") as f,
->>>>>>> a0360bed
     ):  # <- open file when we're sure the status code is successful!
         for chunk in ChargingBar("Downloading", max=total).iter(response.iter_content(chunk_size=1024)):
             f.write(chunk)
@@ -371,23 +355,19 @@
 
 
 @task(aliases=("remove",))
-<<<<<<< HEAD
-def delete(_: Context, deletion_url: str, quiet: bool = False):
-=======
-def delete(_: Context, deletion_url: str) -> None:
->>>>>>> a0360bed
+def delete(_: Context, deletion_url: str, quiet: bool = False) -> bool:
     """
     Delete an uploaded file.
 
     Args:
         _ (Context)
         deletion_url (str): File url + deletion token (from `x-url-delete`, shown in file.upload output)
+        quiet: don't print out server response
     """
     deletion_url = require_protocol(deletion_url)
 
     response = requests.delete(deletion_url, timeout=15)
 
-<<<<<<< HEAD
     if not quiet:
         print(
             {
@@ -398,12 +378,40 @@
     return response.ok
 
 
+@task(name="unpack")
+def do_unpack(_: Context, filename: str, remove: bool = False) -> None:
+    """
+    Decompress a given file.
+
+    Args:
+        _: invoke Context
+        filename (str): Path of the file to be decompressed
+        remove (bool, optional): If True, original compressed file will be deleted after decompression.
+                                 Defaults to False.
+
+    Returns:
+        None
+    """
+    filepath = Path(filename)
+    ext = filepath.suffix
+
+    compressor = Compression.for_extension(ext)
+
+    if compressor and compressor.decompress(filepath, filepath.with_suffix("")):
+        if remove:
+            filepath.unlink()
+    else:
+        print("[red] Something went wrong unpacking! [/red]")
+
+
 @task(aliases=("evanescent", "tmp"))
 def evanescence(
     c: Context,
     filename: str | Path,
     server: str = DEFAULT_TRANSFERSH_SERVER,
     encrypt: Optional[str] = None,
+    compression: CliCompressionTypes = "auto",  # auto | pigz | gzip | zip
+    compression_level: int = DEFAULT_COMPRESSION_LEVEL,
 ):
     """
     Temporarily upload a file.
@@ -415,6 +423,8 @@
         max_days=1,
         max_downloads=2,
         encrypt=encrypt,
+        compression=compression,
+        compression_level=compression_level,
     )
 
     cprint("\nAnd there's just too much that time cannot erase... unlike this file.", on_color="on_cyan")
@@ -430,38 +440,4 @@
             cprint("(temporary file deleted)", color="magenta")
         else:
             cprint("\nThis file lingers on... lost in the shadows", on_color="on_red")
-            cprint("(temporary file could not be removed)", color="red")
-=======
-    print(
-        {
-            "status": response.status_code,
-            "response": response.text.strip(),
-        }
-    )
-
-
-@task(name="unpack")
-def do_unpack(_: Context, filename: str, remove: bool = False) -> None:
-    """
-    Decompress a given file.
-
-    Args:
-        _: invoke Context
-        filename (str): Path of the file to be decompressed
-        remove (bool, optional): If True, original compressed file will be deleted after decompression.
-                                 Defaults to False.
-
-    Returns:
-        None
-    """
-    filepath = Path(filename)
-    ext = filepath.suffix
-
-    compressor = Compression.for_extension(ext)
-
-    if compressor and compressor.decompress(filepath, filepath.with_suffix("")):
-        if remove:
-            filepath.unlink()
-    else:
-        print("[red] Something went wrong unpacking! [/red]")
->>>>>>> a0360bed
+            cprint("(temporary file could not be removed)", color="red")